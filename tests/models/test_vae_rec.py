# pylint: disable-all
import os
import re
from datetime import datetime

import numpy as np
import torch
from tests.pyspark_testcase import PySparkTest
from tests.test_utils import del_files_by_pattern, find_file_by_pattern

from replay.constants import LOG_SCHEMA
from replay.models.mult_vae import VAE, MultVAE


class VAERecTestCase(PySparkTest):
    def setUp(self):
        torch.manual_seed(7)
        torch.backends.cudnn.deterministic = True
        torch.backends.cudnn.benchmark = False
        np.random.seed(0)

        params = {
            "learning_rate": 0.5,
            "epochs": 1,
            "latent_dim": 1,
            "hidden_dim": 1,
        }

        self.model = MultVAE(**params)
        self.log = self.spark.createDataFrame(
            [
                ("0", "0", datetime(2019, 1, 1), 1.0),
                ("0", "2", datetime(2019, 1, 1), 1.0),
                ("1", "0", datetime(2019, 1, 1), 1.0),
                ("1", "1", datetime(2019, 1, 1), 1.0),
            ],
            schema=LOG_SCHEMA,
        )
        self.other_log = self.spark.createDataFrame(
            [
                ("2", "0", datetime(2019, 1, 1), 1.0),
                ("2", "1", datetime(2019, 1, 1), 1.0),
                ("0", "0", datetime(2019, 1, 1), 1.0),
                ("0", "2", datetime(2019, 1, 1), 1.0),
            ],
            schema=LOG_SCHEMA,
        )
        self.param_shapes = [
            (1, 3),
            (1,),
            (2, 1),
            (2,),
            (1, 1),
            (1,),
            (3, 1),
            (3,),
        ]

    def test_fit(self):
        self.model.fit(log=self.log)
        self.assertEqual(
            len(self.param_shapes), len(list(self.model.model.parameters()))
        )
        for i, parameter in enumerate(self.model.model.parameters()):
            self.assertEqual(self.param_shapes[i], tuple(parameter.shape))

    def test_predict(self):
        self.model.fit(log=self.log)
        predictions = self.model.predict(
            log=self.other_log,
            k=1,
            users=self.other_log.select("user_id").distinct(),
            items=self.log.select("item_id").distinct(),
            filter_seen_items=True,
        )
        self.assertTrue(
            np.allclose(
                predictions.toPandas()[["user_id", "item_id"]]
                .astype(int)
                .values,
                [[0, 1], [2, 2]],
                atol=1.0e-3,
            )
        )

    def test_save_load(self):
        spark_local_dir = self.spark.conf.get("spark.local.dir")
        pattern = "best_multvae_1_loss=-\\d\\.\\d+.pth"
        del_files_by_pattern(spark_local_dir, pattern)

        self.model.fit(log=self.log)
        old_params = [
            param.detach().cpu().numpy()
            for param in self.model.model.parameters()
        ]

        path = find_file_by_pattern(spark_local_dir, pattern)
        self.assertIsNotNone(path)

        new_model = MultVAE()
        new_model.model = VAE(item_count=3, latent_dim=1, hidden_dim=1)
<<<<<<< HEAD
        self.assertEqual(
            len(old_params), len(list(new_model.model.parameters()))
        )

=======
>>>>>>> bc038d51
        new_model.load_model(path)
        for i, parameter in enumerate(new_model.model.parameters()):
            self.assertTrue(
                np.allclose(
                    parameter.detach().cpu().numpy(),
                    old_params[i],
                    atol=1.0e-3,
                )
            )<|MERGE_RESOLUTION|>--- conflicted
+++ resolved
@@ -99,13 +99,10 @@
 
         new_model = MultVAE()
         new_model.model = VAE(item_count=3, latent_dim=1, hidden_dim=1)
-<<<<<<< HEAD
         self.assertEqual(
             len(old_params), len(list(new_model.model.parameters()))
         )
 
-=======
->>>>>>> bc038d51
         new_model.load_model(path)
         for i, parameter in enumerate(new_model.model.parameters()):
             self.assertTrue(
